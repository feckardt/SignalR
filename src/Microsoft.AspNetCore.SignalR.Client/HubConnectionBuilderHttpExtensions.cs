// Copyright (c) .NET Foundation. All rights reserved.
// Licensed under the Apache License, Version 2.0. See License.txt in the project root for license information.

using System;
using System.Collections.ObjectModel;
using Microsoft.AspNetCore.Connections;
using Microsoft.AspNetCore.Http.Connections;
using Microsoft.AspNetCore.Http.Connections.Client;
using Microsoft.Extensions.DependencyInjection;
using Microsoft.Extensions.DependencyInjection.Extensions;
using Microsoft.Extensions.Logging;
using Microsoft.Extensions.Options;

namespace Microsoft.AspNetCore.SignalR.Client
{
    public static class HubConnectionBuilderHttpExtensions
    {
        public static IHubConnectionBuilder WithHttpConnection(this IHubConnectionBuilder hubConnectionBuilder, string url)
        {
            hubConnectionBuilder.WithHttpConnection(new Uri(url), null, null);
            return hubConnectionBuilder;
        }

<<<<<<< HEAD
        public static IHubConnectionBuilder WithHttpConnection(this IHubConnectionBuilder hubConnectionBuilder, string url, Action<HttpConnectionOptions> configureHttpConnection)
=======
        public static IHubConnectionBuilder WithTransport(this IHubConnectionBuilder hubConnectionBuilder, HttpTransportType transportType)
>>>>>>> ba0131a7
        {
            hubConnectionBuilder.WithHttpConnection(new Uri(url), null, configureHttpConnection);
            return hubConnectionBuilder;
        }

        public static IHubConnectionBuilder WithHttpConnection(this IHubConnectionBuilder hubConnectionBuilder, string url, TransportType? transportType)
        {
            hubConnectionBuilder.WithHttpConnection(new Uri(url), transportType, null);
            return hubConnectionBuilder;
        }

        public static IHubConnectionBuilder WithHttpConnection(this IHubConnectionBuilder hubConnectionBuilder, string url, TransportType? transportType, Action<HttpConnectionOptions> configureHttpConnection)
        {
            hubConnectionBuilder.WithHttpConnection(new Uri(url), transportType, configureHttpConnection);
            return hubConnectionBuilder;
        }

        public static IHubConnectionBuilder WithHttpConnection(this IHubConnectionBuilder hubConnectionBuilder, Uri url)
        {
            hubConnectionBuilder.WithHttpConnection(url, null, null);
            return hubConnectionBuilder;
        }

        public static IHubConnectionBuilder WithHttpConnection(this IHubConnectionBuilder hubConnectionBuilder, Uri url, Action<HttpConnectionOptions> configureHttpConnection)
        {
            hubConnectionBuilder.WithHttpConnection(url, null, configureHttpConnection);
            return hubConnectionBuilder;
        }

        public static IHubConnectionBuilder WithHttpConnection(this IHubConnectionBuilder hubConnectionBuilder, Uri url, TransportType? transportType)
        {
            hubConnectionBuilder.WithHttpConnection(url, null, null);
            return hubConnectionBuilder;
        }

        public static IHubConnectionBuilder WithHttpConnection(this IHubConnectionBuilder hubConnectionBuilder, Uri url, TransportType? transportType, Action<HttpConnectionOptions> configureHttpConnection)
        {
            hubConnectionBuilder.Services.Configure<HttpConnectionOptions>(o =>
            {
                o.Url = url;
                o.Transport = transportType;
            });
            
            if (configureHttpConnection != null)
            {
                hubConnectionBuilder.Services.Configure(configureHttpConnection);
            }

            hubConnectionBuilder.Services.AddSingleton(services =>
            {
                var value = services.GetService<IOptions<HttpConnectionOptions>>().Value;

                var httpOptions = new HttpOptions
                {
                    HttpMessageHandlerFactory = value.MessageHandlerFactory,
                    Headers = value._headers != null ? new ReadOnlyDictionary<string, string>(value._headers) : null,
                    AccessTokenFactory = value.AccessTokenFactory,
                    WebSocketOptions = value.WebSocketOptions,
                    Cookies = value._cookies,
                    Proxy = value.Proxy,
                    UseDefaultCredentials = value.UseDefaultCredentials,
                    ClientCertificates = value._clientCertificates,
                    Credentials = value.Credentials,
                };

                Func<IConnection> createConnection = () => new HttpConnection(
                    value.Url,
                    value.Transport ?? TransportType.All,
                    services.GetService<ILoggerFactory>(),
                    httpOptions);

                return createConnection;
            });

            return hubConnectionBuilder;
        }
<<<<<<< HEAD
=======

        public static HttpTransportType GetTransport(this IHubConnectionBuilder hubConnectionBuilder)
        {
            if (hubConnectionBuilder.TryGetSetting<HttpTransportType>(TransportTypeKey, out var transportType))
            {
                return transportType;
            }

            return HttpTransportType.All;
        }

        /// <summary>
        /// Gets a delegate for wrapping or replacing the <see cref="HttpMessageHandler"/> that will make HTTP requests the server.
        /// </summary>
        /// <param name="hubConnectionBuilder">The <see cref="IHubConnectionBuilder"/>.</param>
        /// <returns>A delegate for wrapping or replacing the <see cref="HttpMessageHandler"/> that will make HTTP requests the server.</returns>
        public static Func<HttpMessageHandler, HttpMessageHandler> GetMessageHandler(this IHubConnectionBuilder hubConnectionBuilder)
        {
            hubConnectionBuilder.TryGetSetting<Func<HttpMessageHandler, HttpMessageHandler>>(HttpMessageHandlerKey, out var messageHandler);
            return messageHandler;
        }

        public static IDictionary<string, string> GetHeaders(this IHubConnectionBuilder hubConnectionBuilder)
        {
            if (hubConnectionBuilder.TryGetSetting<IDictionary<string, string>>(HeadersKey, out var headers))
            {
                return headers;
            }

            return null;
        }

        public static IWebProxy GetProxy(this IHubConnectionBuilder hubConnectionBuilder)
        {
            if (hubConnectionBuilder.TryGetSetting<IWebProxy>(ProxyKey, out var proxy))
            {
                return proxy;
            }

            return null;
        }

        public static bool? GetUseDefaultCredentials(this IHubConnectionBuilder hubConnectionBuilder)
        {
            if (hubConnectionBuilder.TryGetSetting<bool?>(UseDefaultCredentialsKey, out var useDefaultCredentials))
            {
                return useDefaultCredentials;
            }

            return null;
        }

        public static CookieContainer GetCookies(this IHubConnectionBuilder hubConnectionBuilder)
        {
            if (hubConnectionBuilder.TryGetSetting<CookieContainer>(CookiesKey, out var cookies))
            {
                return cookies;
            }

            return null;
        }

        public static ICredentials GetCredentials(this IHubConnectionBuilder hubConnectionBuilder)
        {
            if (hubConnectionBuilder.TryGetSetting<ICredentials>(CredentialsKey, out var credentials))
            {
                return credentials;
            }

            return null;
        }

        public static X509CertificateCollection GetClientCertificates(this IHubConnectionBuilder hubConnectionBuilder)
        {
            if (hubConnectionBuilder.TryGetSetting<X509CertificateCollection>(ClientCertificatesKey, out var clientCertificates))
            {
                return clientCertificates;
            }

            return null;
        }

        public static Func<string> GetAccessTokenFactory(this IHubConnectionBuilder hubConnectionBuilder)
        {
            if (hubConnectionBuilder.TryGetSetting<Func<string>>(AccessTokenFactoryKey, out var factory))
            {
                return factory;
            }

            return null;
        }

        public static Action<ClientWebSocketOptions> GetWebSocketOptions(this IHubConnectionBuilder hubConnectionBuilder)
        {
            hubConnectionBuilder.TryGetSetting<Action<ClientWebSocketOptions>>(WebSocketOptionsKey, out var webSocketOptions);
            return webSocketOptions;
        }
>>>>>>> ba0131a7
    }
}<|MERGE_RESOLUTION|>--- conflicted
+++ resolved
@@ -21,23 +21,19 @@
             return hubConnectionBuilder;
         }
 
-<<<<<<< HEAD
         public static IHubConnectionBuilder WithHttpConnection(this IHubConnectionBuilder hubConnectionBuilder, string url, Action<HttpConnectionOptions> configureHttpConnection)
-=======
-        public static IHubConnectionBuilder WithTransport(this IHubConnectionBuilder hubConnectionBuilder, HttpTransportType transportType)
->>>>>>> ba0131a7
         {
             hubConnectionBuilder.WithHttpConnection(new Uri(url), null, configureHttpConnection);
             return hubConnectionBuilder;
         }
 
-        public static IHubConnectionBuilder WithHttpConnection(this IHubConnectionBuilder hubConnectionBuilder, string url, TransportType? transportType)
+        public static IHubConnectionBuilder WithHttpConnection(this IHubConnectionBuilder hubConnectionBuilder, string url, HttpTransportType? transportType)
         {
             hubConnectionBuilder.WithHttpConnection(new Uri(url), transportType, null);
             return hubConnectionBuilder;
         }
 
-        public static IHubConnectionBuilder WithHttpConnection(this IHubConnectionBuilder hubConnectionBuilder, string url, TransportType? transportType, Action<HttpConnectionOptions> configureHttpConnection)
+        public static IHubConnectionBuilder WithHttpConnection(this IHubConnectionBuilder hubConnectionBuilder, string url, HttpTransportType? transportType, Action<HttpConnectionOptions> configureHttpConnection)
         {
             hubConnectionBuilder.WithHttpConnection(new Uri(url), transportType, configureHttpConnection);
             return hubConnectionBuilder;
@@ -55,13 +51,13 @@
             return hubConnectionBuilder;
         }
 
-        public static IHubConnectionBuilder WithHttpConnection(this IHubConnectionBuilder hubConnectionBuilder, Uri url, TransportType? transportType)
+        public static IHubConnectionBuilder WithHttpConnection(this IHubConnectionBuilder hubConnectionBuilder, Uri url, HttpTransportType? transportType)
         {
             hubConnectionBuilder.WithHttpConnection(url, null, null);
             return hubConnectionBuilder;
         }
 
-        public static IHubConnectionBuilder WithHttpConnection(this IHubConnectionBuilder hubConnectionBuilder, Uri url, TransportType? transportType, Action<HttpConnectionOptions> configureHttpConnection)
+        public static IHubConnectionBuilder WithHttpConnection(this IHubConnectionBuilder hubConnectionBuilder, Uri url, HttpTransportType? transportType, Action<HttpConnectionOptions> configureHttpConnection)
         {
             hubConnectionBuilder.Services.Configure<HttpConnectionOptions>(o =>
             {
@@ -93,7 +89,7 @@
 
                 Func<IConnection> createConnection = () => new HttpConnection(
                     value.Url,
-                    value.Transport ?? TransportType.All,
+                    value.Transport ?? HttpTransportType.All,
                     services.GetService<ILoggerFactory>(),
                     httpOptions);
 
@@ -102,105 +98,5 @@
 
             return hubConnectionBuilder;
         }
-<<<<<<< HEAD
-=======
-
-        public static HttpTransportType GetTransport(this IHubConnectionBuilder hubConnectionBuilder)
-        {
-            if (hubConnectionBuilder.TryGetSetting<HttpTransportType>(TransportTypeKey, out var transportType))
-            {
-                return transportType;
-            }
-
-            return HttpTransportType.All;
-        }
-
-        /// <summary>
-        /// Gets a delegate for wrapping or replacing the <see cref="HttpMessageHandler"/> that will make HTTP requests the server.
-        /// </summary>
-        /// <param name="hubConnectionBuilder">The <see cref="IHubConnectionBuilder"/>.</param>
-        /// <returns>A delegate for wrapping or replacing the <see cref="HttpMessageHandler"/> that will make HTTP requests the server.</returns>
-        public static Func<HttpMessageHandler, HttpMessageHandler> GetMessageHandler(this IHubConnectionBuilder hubConnectionBuilder)
-        {
-            hubConnectionBuilder.TryGetSetting<Func<HttpMessageHandler, HttpMessageHandler>>(HttpMessageHandlerKey, out var messageHandler);
-            return messageHandler;
-        }
-
-        public static IDictionary<string, string> GetHeaders(this IHubConnectionBuilder hubConnectionBuilder)
-        {
-            if (hubConnectionBuilder.TryGetSetting<IDictionary<string, string>>(HeadersKey, out var headers))
-            {
-                return headers;
-            }
-
-            return null;
-        }
-
-        public static IWebProxy GetProxy(this IHubConnectionBuilder hubConnectionBuilder)
-        {
-            if (hubConnectionBuilder.TryGetSetting<IWebProxy>(ProxyKey, out var proxy))
-            {
-                return proxy;
-            }
-
-            return null;
-        }
-
-        public static bool? GetUseDefaultCredentials(this IHubConnectionBuilder hubConnectionBuilder)
-        {
-            if (hubConnectionBuilder.TryGetSetting<bool?>(UseDefaultCredentialsKey, out var useDefaultCredentials))
-            {
-                return useDefaultCredentials;
-            }
-
-            return null;
-        }
-
-        public static CookieContainer GetCookies(this IHubConnectionBuilder hubConnectionBuilder)
-        {
-            if (hubConnectionBuilder.TryGetSetting<CookieContainer>(CookiesKey, out var cookies))
-            {
-                return cookies;
-            }
-
-            return null;
-        }
-
-        public static ICredentials GetCredentials(this IHubConnectionBuilder hubConnectionBuilder)
-        {
-            if (hubConnectionBuilder.TryGetSetting<ICredentials>(CredentialsKey, out var credentials))
-            {
-                return credentials;
-            }
-
-            return null;
-        }
-
-        public static X509CertificateCollection GetClientCertificates(this IHubConnectionBuilder hubConnectionBuilder)
-        {
-            if (hubConnectionBuilder.TryGetSetting<X509CertificateCollection>(ClientCertificatesKey, out var clientCertificates))
-            {
-                return clientCertificates;
-            }
-
-            return null;
-        }
-
-        public static Func<string> GetAccessTokenFactory(this IHubConnectionBuilder hubConnectionBuilder)
-        {
-            if (hubConnectionBuilder.TryGetSetting<Func<string>>(AccessTokenFactoryKey, out var factory))
-            {
-                return factory;
-            }
-
-            return null;
-        }
-
-        public static Action<ClientWebSocketOptions> GetWebSocketOptions(this IHubConnectionBuilder hubConnectionBuilder)
-        {
-            hubConnectionBuilder.TryGetSetting<Action<ClientWebSocketOptions>>(WebSocketOptionsKey, out var webSocketOptions);
-            return webSocketOptions;
-        }
->>>>>>> ba0131a7
     }
 }